--- conflicted
+++ resolved
@@ -147,64 +147,6 @@
         key: String,
         writer_provider: DirWriterProviderRef,
         accessor: F,
-<<<<<<< HEAD
-    ) -> BoxFuture<'static, Result<u64>> {
-        Box::pin(async move {
-            let reader = accessor.reader(&puffin_file_name).await?;
-            let mut file = PuffinFileReader::new(reader);
-
-            let puffin_metadata = file.metadata().await?;
-            let blob_metadata = puffin_metadata
-                .blobs
-                .iter()
-                .find(|m| m.blob_type == key.as_str())
-                .context(BlobNotFoundSnafu { blob: key })?;
-
-            let mut reader = file.blob_reader(blob_metadata)?;
-            let mut buf = vec![];
-            reader.read_to_end(&mut buf).await.context(ReadSnafu)?;
-            let dir_meta: DirMetadata =
-                serde_json::from_slice(buf.as_slice()).context(DeserializeJsonSnafu)?;
-
-            let mut tasks = vec![];
-            for file_meta in dir_meta.files {
-                let blob_meta = puffin_metadata
-                    .blobs
-                    .get(file_meta.blob_index)
-                    .context(BlobIndexOutOfBoundSnafu {
-                        index: file_meta.blob_index,
-                        max_index: puffin_metadata.blobs.len(),
-                    })?
-                    .clone();
-                ensure!(
-                    blob_meta.blob_type == file_meta.key,
-                    FileKeyNotMatchSnafu {
-                        expected: file_meta.key,
-                        actual: &blob_meta.blob_type,
-                    }
-                );
-
-                let reader = accessor.reader(&puffin_file_name).await?;
-                let writer = writer_provider.writer(&file_meta.relative_path).await?;
-                let task = common_runtime::spawn_read(async move {
-                    let mut file = PuffinFileReader::new(reader);
-                    let reader = file.blob_reader(&blob_meta)?;
-                    let compression = blob_meta.compression_codec;
-                    let size = Self::handle_decompress(reader, writer, compression).await?;
-                    Ok(size)
-                });
-                tasks.push(task);
-            }
-
-            let size = futures::future::try_join_all(tasks.into_iter())
-                .await
-                .into_iter()
-                .flatten()
-                .sum::<Result<_>>()?;
-
-            Ok(size)
-        })
-=======
     ) -> Result<u64> {
         let reader = accessor.reader(&puffin_file_name).await?;
         let mut file = PuffinFileReader::new(reader);
@@ -222,14 +164,16 @@
         let dir_meta: DirMetadata =
             serde_json::from_slice(buf.as_slice()).context(DeserializeJsonSnafu)?;
 
-        let mut size = 0;
+        let mut tasks = vec![];
         for file_meta in dir_meta.files {
-            let blob_meta = puffin_metadata.blobs.get(file_meta.blob_index).context(
-                BlobIndexOutOfBoundSnafu {
+            let blob_meta = puffin_metadata
+                .blobs
+                .get(file_meta.blob_index)
+                .context(BlobIndexOutOfBoundSnafu {
                     index: file_meta.blob_index,
                     max_index: puffin_metadata.blobs.len(),
-                },
-            )?;
+                })?
+                .clone();
             ensure!(
                 blob_meta.blob_type == file_meta.key,
                 FileKeyNotMatchSnafu {
@@ -238,15 +182,25 @@
                 }
             );
 
-            let reader = file.blob_reader(blob_meta)?;
+            let reader = accessor.reader(&puffin_file_name).await?;
             let writer = writer_provider.writer(&file_meta.relative_path).await?;
-
-            let compression = blob_meta.compression_codec;
-            size += Self::handle_decompress(reader, writer, compression).await?;
-        }
+            let task = common_runtime::spawn_read(async move {
+                let mut file = PuffinFileReader::new(reader);
+                let reader = file.blob_reader(&blob_meta)?;
+                let compression = blob_meta.compression_codec;
+                let size = Self::handle_decompress(reader, writer, compression).await?;
+                Ok(size)
+            });
+            tasks.push(task);
+        }
+
+        let size = futures::future::try_join_all(tasks.into_iter())
+            .await
+            .into_iter()
+            .flatten()
+            .sum::<Result<_>>()?;
 
         Ok(size)
->>>>>>> 67dfdd6c
     }
 
     /// Handles the decompression of the reader and writes the decompressed data to the writer.
