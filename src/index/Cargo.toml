[package]
name = "index"
version.workspace = true
edition.workspace = true
license.workspace = true

[dependencies]
async-trait.workspace = true
asynchronous-codec = "0.7.0"
bytemuck.workspace = true
<<<<<<< HEAD
bytes = "0.5.6"
=======
bytes.workspace = true
>>>>>>> 83de399b
common-base.workspace = true
common-error.workspace = true
common-macro.workspace = true
common-telemetry.workspace = true
fst.workspace = true
futures.workspace = true
futures_codec = "0.4.1"
greptime-proto.workspace = true
mockall.workspace = true
pin-project.workspace = true
prost.workspace = true
regex-automata.workspace = true
regex.workspace = true
snafu.workspace = true

[dev-dependencies]
rand.workspace = true
tokio-util.workspace = true
tokio.workspace = true<|MERGE_RESOLUTION|>--- conflicted
+++ resolved
@@ -8,18 +8,13 @@
 async-trait.workspace = true
 asynchronous-codec = "0.7.0"
 bytemuck.workspace = true
-<<<<<<< HEAD
-bytes = "0.5.6"
-=======
 bytes.workspace = true
->>>>>>> 83de399b
 common-base.workspace = true
 common-error.workspace = true
 common-macro.workspace = true
 common-telemetry.workspace = true
 fst.workspace = true
 futures.workspace = true
-futures_codec = "0.4.1"
 greptime-proto.workspace = true
 mockall.workspace = true
 pin-project.workspace = true
