--- conflicted
+++ resolved
@@ -8,17 +8,12 @@
 async-trait.workspace = true
 asynchronous-codec = "0.7.0"
 bytemuck.workspace = true
-<<<<<<< HEAD
-bytes = "0.5.6"
-=======
 bytes.workspace = true
->>>>>>> 029ff2f1
 common-base.workspace = true
 common-error.workspace = true
 common-macro.workspace = true
 fst.workspace = true
 futures.workspace = true
-futures_codec = "0.4.1"
 greptime-proto.workspace = true
 mockall.workspace = true
 pin-project.workspace = true
