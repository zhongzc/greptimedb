// Copyright 2023 Greptime Team
//
// Licensed under the Apache License, Version 2.0 (the "License");
// you may not use this file except in compliance with the License.
// You may obtain a copy of the License at
//
//     http://www.apache.org/licenses/LICENSE-2.0
//
// Unless required by applicable law or agreed to in writing, software
// distributed under the License is distributed on an "AS IS" BASIS,
// WITHOUT WARRANTIES OR CONDITIONS OF ANY KIND, either express or implied.
// See the License for the specific language governing permissions and
// limitations under the License.

use std::str::Utf8Error;

use common_error::ext::{BoxedError, ErrorExt};
use common_error::status_code::StatusCode;
use serde_json::error::Error as JsonError;
use snafu::{Location, Snafu};
use store_api::storage::{RegionId, RegionNumber};
use table::metadata::TableId;

#[derive(Debug, Snafu)]
#[snafu(visibility(pub))]
pub enum Error {
    #[snafu(display("Failed to get sequence: {}", err_msg))]
    NextSequence { err_msg: String, location: Location },

    #[snafu(display("Sequence out of range: {}, start={}, step={}", name, start, step))]
    SequenceOutOfRange {
        name: String,
        start: u64,
        step: u64,
        location: Location,
    },

    #[snafu(display("Unexpected sequence value: {}", err_msg))]
    UnexpectedSequenceValue { err_msg: String, location: Location },

    #[snafu(display("Table info not found: {}", table_name))]
    TableInfoNotFound {
        table_name: String,
        location: Location,
    },

    #[snafu(display("Failed to register procedure loader, type name: {}", type_name))]
    RegisterProcedureLoader {
        type_name: String,
        location: Location,
        source: common_procedure::error::Error,
    },

    #[snafu(display("Failed to submit procedure"))]
    SubmitProcedure {
        location: Location,
        source: common_procedure::Error,
    },

    #[snafu(display("Unsupported operation {}", operation))]
    Unsupported {
        operation: String,
        location: Location,
    },

    #[snafu(display("Failed to wait procedure done"))]
    WaitProcedure {
        location: Location,
        source: common_procedure::Error,
    },

    #[snafu(display("Failed to convert RawTableInfo into TableInfo"))]
    ConvertRawTableInfo {
        location: Location,
        source: datatypes::Error,
    },

    #[snafu(display("Primary key '{key}' not found when creating region request"))]
    PrimaryKeyNotFound { key: String, location: Location },

    #[snafu(display("Failed to build table meta for table: {}", table_name))]
    BuildTableMeta {
        table_name: String,
        source: table::metadata::TableMetaBuilderError,
        location: Location,
    },

    #[snafu(display("Table occurs error"))]
    Table {
        location: Location,
        source: table::error::Error,
    },

    #[snafu(display("Table route not found: {}", table_name))]
    TableRouteNotFound {
        table_name: String,
        location: Location,
    },

<<<<<<< HEAD
    #[snafu(display("Region not found: {}", region_id))]
    RegionLeaderNotFound {
        region_id: RegionId,
        location: Location,
    },

    #[snafu(display("Failed to decode protobuf, source: {}", source))]
=======
    #[snafu(display("Failed to decode protobuf"))]
>>>>>>> 580d11b1
    DecodeProto {
        location: Location,
        source: prost::DecodeError,
    },

    #[snafu(display("Failed to encode object into json"))]
    EncodeJson {
        location: Location,
        source: JsonError,
    },

    #[snafu(display("Failed to decode object from json"))]
    DecodeJson {
        location: Location,
        source: JsonError,
    },

    #[snafu(display("Payload not exist"))]
    PayloadNotExist { location: Location },

    #[snafu(display("Failed to send message: {err_msg}"))]
    SendMessage { err_msg: String, location: Location },

    #[snafu(display("Failed to serde json"))]
    SerdeJson {
        source: serde_json::error::Error,
        location: Location,
    },

    #[snafu(display("Failed to parse value {} into key {}", value, key))]
    ParseOption {
        key: String,
        value: String,
        location: Location,
    },

    #[snafu(display("Corrupted table route data, err: {}", err_msg))]
    RouteInfoCorrupted { err_msg: String, location: Location },

    #[snafu(display("Illegal state from server, code: {}, error: {}", code, err_msg))]
    IllegalServerState {
        code: i32,
        err_msg: String,
        location: Location,
    },

    #[snafu(display("Failed to convert alter table request"))]
    ConvertAlterTableRequest {
        source: common_grpc_expr::error::Error,
        location: Location,
    },

    #[snafu(display("Invalid protobuf message: {err_msg}"))]
    InvalidProtoMsg { err_msg: String, location: Location },

    #[snafu(display("Unexpected: {err_msg}"))]
    Unexpected { err_msg: String, location: Location },

    #[snafu(display("Table already exists, table: {}", table_name))]
    TableAlreadyExists {
        table_name: String,
        location: Location,
    },

    #[snafu(display("Catalog already exists, catalog: {}", catalog))]
    CatalogAlreadyExists { catalog: String, location: Location },

    #[snafu(display("Schema already exists, catalog:{}, schema: {}", catalog, schema))]
    SchemaAlreadyExists {
        catalog: String,
        schema: String,
        location: Location,
    },

    #[snafu(display("Failed to convert raw key to str"))]
    ConvertRawKey {
        location: Location,
        source: Utf8Error,
    },

    #[snafu(display("Table nod found, table: {}", table_name))]
    TableNotFound {
        table_name: String,
        location: Location,
    },

    #[snafu(display("Failed to rename table, reason: {}", reason))]
    RenameTable { reason: String, location: Location },

    #[snafu(display("Invalid table metadata, err: {}", err_msg))]
    InvalidTableMetadata { err_msg: String, location: Location },

    #[snafu(display("Failed to get kv cache, err: {}", err_msg))]
    GetKvCache { err_msg: String },

    #[snafu(display("Get null from cache, key: {}", key))]
    CacheNotGet { key: String, location: Location },

    #[snafu(display("Etcd txn error: {err_msg}"))]
    EtcdTxnOpResponse { err_msg: String, location: Location },

    #[snafu(display(
        "Failed to move region {} in table {}, err: {}",
        region,
        table_id,
        err_msg
    ))]
    MoveRegion {
        table_id: TableId,
        region: RegionNumber,
        err_msg: String,
        location: Location,
    },

    #[snafu(display("Invalid catalog value"))]
    InvalidCatalogValue {
        source: common_catalog::error::Error,
        location: Location,
    },

    #[snafu(display("External error"))]
    External {
        location: Location,
        source: BoxedError,
    },

    #[snafu(display("Invalid heartbeat response"))]
    InvalidHeartbeatResponse { location: Location },

<<<<<<< HEAD
    #[snafu(display("Failed to operate datanode, source: {}", source))]
=======
    #[snafu(display("Failed to operate on datanode: {}", peer))]
>>>>>>> 580d11b1
    OperateDatanode {
        location: Location,
        source: BoxedError,
    },

    #[snafu(display("Retry later"))]
    RetryLater { source: BoxedError },

    #[snafu(display("Failed to join task, source: {}", source))]
    JoinTask {
        source: common_runtime::JoinError,
        location: Location,
    },
}

pub type Result<T> = std::result::Result<T, Error>;

impl ErrorExt for Error {
    fn status_code(&self) -> StatusCode {
        use Error::*;
        match self {
            IllegalServerState { .. } | EtcdTxnOpResponse { .. } => StatusCode::Internal,

            SerdeJson { .. }
            | ParseOption { .. }
            | RouteInfoCorrupted { .. }
            | InvalidProtoMsg { .. }
            | InvalidTableMetadata { .. }
            | MoveRegion { .. }
            | Unexpected { .. }
            | TableInfoNotFound { .. }
            | NextSequence { .. }
            | SequenceOutOfRange { .. }
            | UnexpectedSequenceValue { .. }
            | InvalidHeartbeatResponse { .. }
            | RegionLeaderNotFound { .. }
            | JoinTask { .. } => StatusCode::Unexpected,

            SendMessage { .. }
            | GetKvCache { .. }
            | CacheNotGet { .. }
            | CatalogAlreadyExists { .. }
            | SchemaAlreadyExists { .. }
            | RenameTable { .. }
            | Unsupported { .. } => StatusCode::Internal,

            PrimaryKeyNotFound { .. } => StatusCode::InvalidArguments,

            TableNotFound { .. } => StatusCode::TableNotFound,
            TableAlreadyExists { .. } => StatusCode::TableAlreadyExists,

            EncodeJson { .. }
            | DecodeJson { .. }
            | PayloadNotExist { .. }
            | ConvertRawKey { .. }
            | DecodeProto { .. }
            | BuildTableMeta { .. }
            | TableRouteNotFound { .. }
            | ConvertRawTableInfo { .. } => StatusCode::Unexpected,

            SubmitProcedure { source, .. } | WaitProcedure { source, .. } => source.status_code(),
            RegisterProcedureLoader { source, .. } => source.status_code(),
            External { source, .. } => source.status_code(),
            OperateDatanode { source, .. } => source.status_code(),
            Table { source, .. } => source.status_code(),
            RetryLater { source, .. } => source.status_code(),
            InvalidCatalogValue { source, .. } => source.status_code(),
            ConvertAlterTableRequest { source, .. } => source.status_code(),
        }
    }

    fn as_any(&self) -> &dyn std::any::Any {
        self
    }
}

impl Error {
    /// Creates a new [Error::RetryLater] error from source `err`.
    pub fn retry_later<E: ErrorExt + Send + Sync + 'static>(err: E) -> Error {
        Error::RetryLater {
            source: BoxedError::new(err),
        }
    }

    /// Determine whether it is a retry later type through [StatusCode]
    pub fn is_retry_later(&self) -> bool {
        matches!(self, Error::RetryLater { .. })
    }
}<|MERGE_RESOLUTION|>--- conflicted
+++ resolved
@@ -97,17 +97,13 @@
         location: Location,
     },
 
-<<<<<<< HEAD
     #[snafu(display("Region not found: {}", region_id))]
     RegionLeaderNotFound {
         region_id: RegionId,
         location: Location,
     },
 
-    #[snafu(display("Failed to decode protobuf, source: {}", source))]
-=======
     #[snafu(display("Failed to decode protobuf"))]
->>>>>>> 580d11b1
     DecodeProto {
         location: Location,
         source: prost::DecodeError,
@@ -237,11 +233,7 @@
     #[snafu(display("Invalid heartbeat response"))]
     InvalidHeartbeatResponse { location: Location },
 
-<<<<<<< HEAD
-    #[snafu(display("Failed to operate datanode, source: {}", source))]
-=======
-    #[snafu(display("Failed to operate on datanode: {}", peer))]
->>>>>>> 580d11b1
+    #[snafu(display("Failed to operate datanode"))]
     OperateDatanode {
         location: Location,
         source: BoxedError,
@@ -250,7 +242,7 @@
     #[snafu(display("Retry later"))]
     RetryLater { source: BoxedError },
 
-    #[snafu(display("Failed to join task, source: {}", source))]
+    #[snafu(display("Failed to join task"))]
     JoinTask {
         source: common_runtime::JoinError,
         location: Location,
