// Copyright 2023 Greptime Team
//
// Licensed under the Apache License, Version 2.0 (the "License");
// you may not use this file except in compliance with the License.
// You may obtain a copy of the License at
//
//     http://www.apache.org/licenses/LICENSE-2.0
//
// Unless required by applicable law or agreed to in writing, software
// distributed under the License is distributed on an "AS IS" BASIS,
// WITHOUT WARRANTIES OR CONDITIONS OF ANY KIND, either express or implied.
// See the License for the specific language governing permissions and
// limitations under the License.

use std::collections::{HashMap, HashSet};
use std::fmt;

use api::v1::add_column_location::LocationType;
use api::v1::region::{alter_request, region_request, AlterRequest};
use api::v1::{self, Rows, SemanticType};
use snafu::{ensure, OptionExt};

use crate::metadata::{
    ColumnMetadata, InvalidRawRegionRequestSnafu, InvalidRegionRequestSnafu, MetadataError,
    RegionMetadata, Result,
};
use crate::path_utils::region_dir;
use crate::storage::{ColumnId, RegionId, ScanRequest};

#[derive(Debug)]
pub enum RegionRequest {
    // TODO: rename to InsertRequest
    Put(RegionPutRequest),
    Delete(RegionDeleteRequest),
    Create(RegionCreateRequest),
    Drop(RegionDropRequest),
    Open(RegionOpenRequest),
    Close(RegionCloseRequest),
    Alter(RegionAlterRequest),
    Flush(RegionFlushRequest),
    Compact(RegionCompactRequest),
    Truncate(RegionTruncateRequest),
}

impl RegionRequest {
    /// Convert [Body](region_request::Body) to a group of [RegionRequest] with region id.
    /// Inserts/Deletes request might become multiple requests. Others are one-to-one.
    pub fn try_from_request_body(body: region_request::Body) -> Result<Vec<(RegionId, Self)>> {
        match body {
            region_request::Body::Inserts(inserts) => Ok(inserts
                .requests
                .into_iter()
                .filter_map(|r| {
                    let region_id = r.region_id.into();
                    r.rows
                        .map(|rows| (region_id, Self::Put(RegionPutRequest { rows })))
                })
                .collect()),
            region_request::Body::Deletes(deletes) => Ok(deletes
                .requests
                .into_iter()
                .filter_map(|r| {
                    let region_id = r.region_id.into();
                    r.rows
                        .map(|rows| (region_id, Self::Delete(RegionDeleteRequest { rows })))
                })
                .collect()),
            region_request::Body::Create(create) => {
                let column_metadatas = create
                    .column_defs
                    .into_iter()
                    .map(ColumnMetadata::try_from_column_def)
                    .collect::<Result<Vec<_>>>()?;
                let region_id = create.region_id.into();
                let region_dir = region_dir(&create.path, region_id);
                Ok(vec![(
                    region_id,
                    Self::Create(RegionCreateRequest {
                        engine: create.engine,
                        column_metadatas,
                        primary_key: create.primary_key,
                        create_if_not_exists: create.create_if_not_exists,
                        options: create.options,
                        region_dir,
                    }),
                )])
            }
            region_request::Body::Drop(drop) => Ok(vec![(
                drop.region_id.into(),
                Self::Drop(RegionDropRequest {}),
            )]),
            region_request::Body::Open(open) => {
                let region_id = open.region_id.into();
                let region_dir = region_dir(&open.path, region_id);
                Ok(vec![(
                    region_id,
                    Self::Open(RegionOpenRequest {
                        engine: open.engine,
                        region_dir,
                        options: open.options,
                    }),
                )])
            }
            region_request::Body::Close(close) => Ok(vec![(
                close.region_id.into(),
                Self::Close(RegionCloseRequest {}),
            )]),
            region_request::Body::Alter(alter) => Ok(vec![(
                alter.region_id.into(),
                Self::Alter(RegionAlterRequest::try_from(alter)?),
            )]),
            region_request::Body::Flush(flush) => Ok(vec![(
                flush.region_id.into(),
                Self::Flush(RegionFlushRequest {}),
            )]),
            region_request::Body::Compact(compact) => Ok(vec![(
                compact.region_id.into(),
                Self::Compact(RegionCompactRequest {}),
            )]),
        }
    }
}

/// Request to put data into a region.
#[derive(Debug)]
pub struct RegionPutRequest {
    /// Rows to put.
    pub rows: Rows,
}

#[derive(Debug)]
pub struct RegionReadRequest {
    pub request: ScanRequest,
}

/// Request to delete data from a region.
#[derive(Debug)]
pub struct RegionDeleteRequest {
    /// Keys to rows to delete.
    ///
    /// Each row only contains primary key columns and a time index column.
    pub rows: Rows,
}

#[derive(Debug, Clone)]
pub struct RegionCreateRequest {
    /// Region engine name
    pub engine: String,
    /// Columns in this region.
    pub column_metadatas: Vec<ColumnMetadata>,
    /// Columns in the primary key.
    pub primary_key: Vec<ColumnId>,
    /// Create region if not exists.
    pub create_if_not_exists: bool,
    /// Options of the created region.
    pub options: HashMap<String, String>,
    /// Directory for region's data home. Usually is composed by catalog and table id
    pub region_dir: String,
}

#[derive(Debug)]
pub struct RegionDropRequest {}

/// Open region request.
#[derive(Debug)]
pub struct RegionOpenRequest {
    /// Region engine name
    pub engine: String,
    /// Data directory of the region.
    pub region_dir: String,
    /// Options of the opened region.
    pub options: HashMap<String, String>,
}

/// Close region request.
#[derive(Debug)]
pub struct RegionCloseRequest {}

/// Alter metadata of a region.
#[derive(Debug, PartialEq, Eq)]
pub struct RegionAlterRequest {
    /// The version of the schema before applying the alteration.
    pub schema_version: u64,
    /// Kind of alteration to do.
    pub kind: AlterKind,
}

impl RegionAlterRequest {
    /// Checks whether the request is valid, returns an error if it is invalid.
    pub fn validate(&self, metadata: &RegionMetadata) -> Result<()> {
        ensure!(
            metadata.schema_version == self.schema_version,
            InvalidRegionRequestSnafu {
                region_id: metadata.region_id,
                err: format!(
                    "region schema version {} is not equal to request schema version {}",
                    metadata.schema_version, self.schema_version
                ),
            }
        );

        self.kind.validate(metadata)?;

        Ok(())
    }
}

impl TryFrom<AlterRequest> for RegionAlterRequest {
    type Error = MetadataError;

    fn try_from(value: AlterRequest) -> Result<Self> {
        let kind = value.kind.context(InvalidRawRegionRequestSnafu {
            err: "missing kind in AlterRequest",
        })?;

        let kind = AlterKind::try_from(kind)?;
        Ok(RegionAlterRequest {
            schema_version: value.schema_version,
            kind,
        })
    }
}

/// Kind of the alteration.
#[derive(Debug, PartialEq, Eq)]
pub enum AlterKind {
    /// Add columns to the region.
    AddColumns {
        /// Columns to add.
        columns: Vec<AddColumn>,
    },
    /// Drop columns from the region, only fields are allowed to drop.
    DropColumns {
        /// Name of columns to drop.
        names: Vec<String>,
    },
}

impl AlterKind {
    /// Returns an error if the the alter kind is invalid.
    pub fn validate(&self, metadata: &RegionMetadata) -> Result<()> {
        match self {
            AlterKind::AddColumns { columns } => {
                let mut names = HashSet::with_capacity(columns.len());
                for col_to_add in columns {
                    ensure!(
                        !names.contains(&col_to_add.column_metadata.column_schema.name),
                        InvalidRegionRequestSnafu {
                            region_id: metadata.region_id,
                            err: format!(
                                "add column {} more than once",
                                col_to_add.column_metadata.column_schema.name
                            ),
                        }
                    );
                    col_to_add.validate(metadata)?;
                    names.insert(&col_to_add.column_metadata.column_schema.name);
                }
            }
            AlterKind::DropColumns { names } => {
                for name in names {
                    Self::validate_column_to_drop(name, metadata)?;
                }
            }
        }
        Ok(())
    }

    /// Returns an error if the column to drop is invalid.
    fn validate_column_to_drop(name: &str, metadata: &RegionMetadata) -> Result<()> {
        let column = metadata
            .column_by_name(name)
            .with_context(|| InvalidRegionRequestSnafu {
                region_id: metadata.region_id,
                err: format!("column {} does not exist", name),
            })?;
        ensure!(
            column.semantic_type == SemanticType::Field,
            InvalidRegionRequestSnafu {
                region_id: metadata.region_id,
                err: format!("column {} is not a field and could not be dropped", name),
            }
        );
        Ok(())
    }
}

impl TryFrom<alter_request::Kind> for AlterKind {
    type Error = MetadataError;

    fn try_from(kind: alter_request::Kind) -> Result<Self> {
        let alter_kind = match kind {
            alter_request::Kind::AddColumns(x) => {
                let columns = x
                    .add_columns
                    .into_iter()
                    .map(|x| x.try_into())
                    .collect::<Result<Vec<_>>>()?;
                AlterKind::AddColumns { columns }
            }
            alter_request::Kind::DropColumns(x) => {
                let names = x.drop_columns.into_iter().map(|x| x.name).collect();
                AlterKind::DropColumns { names }
            }
        };

        Ok(alter_kind)
    }
}

/// Adds a column.
#[derive(Debug, PartialEq, Eq)]
pub struct AddColumn {
    /// Metadata of the column to add.
    pub column_metadata: ColumnMetadata,
    /// Location to add the column. If location is None, the region adds
    /// the column to the last.
    pub location: Option<AddColumnLocation>,
}

impl AddColumn {
    /// Returns an error if the column to add is invalid.
    pub fn validate(&self, metadata: &RegionMetadata) -> Result<()> {
        ensure!(
            self.column_metadata.column_schema.is_nullable()
                || self
                    .column_metadata
                    .column_schema
                    .default_constraint()
                    .is_some(),
            InvalidRegionRequestSnafu {
                region_id: metadata.region_id,
                err: format!(
                    "no default value for column {}",
                    self.column_metadata.column_schema.name
                ),
            }
        );
        ensure!(
            metadata
                .column_by_name(&self.column_metadata.column_schema.name)
                .is_none(),
            InvalidRegionRequestSnafu {
                region_id: metadata.region_id,
                err: format!(
                    "column {} already exists",
                    self.column_metadata.column_schema.name
                ),
            }
        );

        Ok(())
    }
}

impl TryFrom<v1::region::AddColumn> for AddColumn {
    type Error = MetadataError;

    fn try_from(add_column: v1::region::AddColumn) -> Result<Self> {
        let column_def = add_column
            .column_def
            .context(InvalidRawRegionRequestSnafu {
                err: "missing column_def in AddColumn",
            })?;

        let column_metadata = ColumnMetadata::try_from_column_def(column_def)?;
        let location = add_column
            .location
            .map(AddColumnLocation::try_from)
            .transpose()?;

        Ok(AddColumn {
            column_metadata,
            location,
        })
    }
}

/// Location to add a column.
#[derive(Debug, PartialEq, Eq)]
pub enum AddColumnLocation {
    /// Add the column to the first position of columns.
    First,
    /// Add the column after specific column.
    After {
        /// Add the column after this column.
        column_name: String,
    },
}

impl TryFrom<v1::AddColumnLocation> for AddColumnLocation {
    type Error = MetadataError;

    fn try_from(location: v1::AddColumnLocation) -> Result<Self> {
        let location_type = LocationType::from_i32(location.location_type).context(
            InvalidRawRegionRequestSnafu {
                err: format!("unknown location type {}", location.location_type),
            },
        )?;
        let add_column_location = match location_type {
            LocationType::First => AddColumnLocation::First,
            LocationType::After => AddColumnLocation::After {
                column_name: location.after_column_name,
            },
        };

        Ok(add_column_location)
    }
}

#[derive(Debug)]
pub struct RegionFlushRequest {}

#[derive(Debug)]
pub struct RegionCompactRequest {}

<<<<<<< HEAD
impl fmt::Display for RegionRequest {
    fn fmt(&self, f: &mut fmt::Formatter<'_>) -> fmt::Result {
        match self {
            RegionRequest::Put(_) => write!(f, "Put"),
            RegionRequest::Delete(_) => write!(f, "Delete"),
            RegionRequest::Create(_) => write!(f, "Create"),
            RegionRequest::Drop(_) => write!(f, "Drop"),
            RegionRequest::Open(_) => write!(f, "Open"),
            RegionRequest::Close(_) => write!(f, "Close"),
            RegionRequest::Alter(_) => write!(f, "Alter"),
            RegionRequest::Flush(_) => write!(f, "Flush"),
            RegionRequest::Compact(_) => write!(f, "Compact"),
        }
    }
}
=======
#[derive(Debug)]
pub struct RegionTruncateRequest {}
>>>>>>> e7e254cd

#[cfg(test)]
mod tests {
    use api::v1::region::RegionColumnDef;
    use api::v1::{ColumnDataType, ColumnDef};
    use datatypes::prelude::ConcreteDataType;
    use datatypes::schema::ColumnSchema;

    use super::*;
    use crate::metadata::RegionMetadataBuilder;

    #[test]
    fn test_from_proto_location() {
        let proto_location = v1::AddColumnLocation {
            location_type: LocationType::First as i32,
            after_column_name: "".to_string(),
        };
        let location = AddColumnLocation::try_from(proto_location).unwrap();
        assert_eq!(location, AddColumnLocation::First);

        let proto_location = v1::AddColumnLocation {
            location_type: 10,
            after_column_name: "".to_string(),
        };
        AddColumnLocation::try_from(proto_location).unwrap_err();

        let proto_location = v1::AddColumnLocation {
            location_type: LocationType::After as i32,
            after_column_name: "a".to_string(),
        };
        let location = AddColumnLocation::try_from(proto_location).unwrap();
        assert_eq!(
            location,
            AddColumnLocation::After {
                column_name: "a".to_string()
            }
        );
    }

    #[test]
    fn test_from_none_proto_add_column() {
        AddColumn::try_from(v1::region::AddColumn {
            column_def: None,
            location: None,
        })
        .unwrap_err();
    }

    #[test]
    fn test_from_proto_alter_request() {
        RegionAlterRequest::try_from(AlterRequest {
            region_id: 0,
            schema_version: 1,
            kind: None,
        })
        .unwrap_err();

        let request = RegionAlterRequest::try_from(AlterRequest {
            region_id: 0,
            schema_version: 1,
            kind: Some(alter_request::Kind::AddColumns(v1::region::AddColumns {
                add_columns: vec![v1::region::AddColumn {
                    column_def: Some(RegionColumnDef {
                        column_def: Some(ColumnDef {
                            name: "a".to_string(),
                            data_type: ColumnDataType::String as i32,
                            is_nullable: true,
                            default_constraint: vec![],
                            semantic_type: SemanticType::Field as i32,
                        }),
                        column_id: 1,
                    }),
                    location: Some(v1::AddColumnLocation {
                        location_type: LocationType::First as i32,
                        after_column_name: "".to_string(),
                    }),
                }],
            })),
        })
        .unwrap();

        assert_eq!(
            request,
            RegionAlterRequest {
                schema_version: 1,
                kind: AlterKind::AddColumns {
                    columns: vec![AddColumn {
                        column_metadata: ColumnMetadata {
                            column_schema: ColumnSchema::new(
                                "a",
                                ConcreteDataType::string_datatype(),
                                true,
                            ),
                            semantic_type: SemanticType::Field,
                            column_id: 1,
                        },
                        location: Some(AddColumnLocation::First),
                    }]
                },
            }
        );
    }

    fn new_metadata() -> RegionMetadata {
        let mut builder = RegionMetadataBuilder::new(RegionId::new(1, 1));
        builder
            .push_column_metadata(ColumnMetadata {
                column_schema: ColumnSchema::new(
                    "ts",
                    ConcreteDataType::timestamp_millisecond_datatype(),
                    false,
                ),
                semantic_type: SemanticType::Timestamp,
                column_id: 1,
            })
            .push_column_metadata(ColumnMetadata {
                column_schema: ColumnSchema::new(
                    "tag_0",
                    ConcreteDataType::string_datatype(),
                    true,
                ),
                semantic_type: SemanticType::Tag,
                column_id: 2,
            })
            .push_column_metadata(ColumnMetadata {
                column_schema: ColumnSchema::new(
                    "field_0",
                    ConcreteDataType::string_datatype(),
                    true,
                ),
                semantic_type: SemanticType::Field,
                column_id: 3,
            })
            .primary_key(vec![2]);
        builder.build().unwrap()
    }

    #[test]
    fn test_add_column_validate() {
        let metadata = new_metadata();
        AddColumn {
            column_metadata: ColumnMetadata {
                column_schema: ColumnSchema::new(
                    "tag_1",
                    ConcreteDataType::string_datatype(),
                    true,
                ),
                semantic_type: SemanticType::Tag,
                column_id: 4,
            },
            location: None,
        }
        .validate(&metadata)
        .unwrap();

        AddColumn {
            column_metadata: ColumnMetadata {
                column_schema: ColumnSchema::new(
                    "tag_1",
                    ConcreteDataType::string_datatype(),
                    false,
                ),
                semantic_type: SemanticType::Tag,
                column_id: 4,
            },
            location: None,
        }
        .validate(&metadata)
        .unwrap_err();

        AddColumn {
            column_metadata: ColumnMetadata {
                column_schema: ColumnSchema::new(
                    "tag_0",
                    ConcreteDataType::string_datatype(),
                    true,
                ),
                semantic_type: SemanticType::Tag,
                column_id: 4,
            },
            location: None,
        }
        .validate(&metadata)
        .unwrap_err();
    }

    #[test]
    fn test_add_duplicate_columns() {
        let kind = AlterKind::AddColumns {
            columns: vec![
                AddColumn {
                    column_metadata: ColumnMetadata {
                        column_schema: ColumnSchema::new(
                            "tag_1",
                            ConcreteDataType::string_datatype(),
                            true,
                        ),
                        semantic_type: SemanticType::Tag,
                        column_id: 4,
                    },
                    location: None,
                },
                AddColumn {
                    column_metadata: ColumnMetadata {
                        column_schema: ColumnSchema::new(
                            "tag_1",
                            ConcreteDataType::string_datatype(),
                            true,
                        ),
                        semantic_type: SemanticType::Field,
                        column_id: 5,
                    },
                    location: None,
                },
            ],
        };
        let metadata = new_metadata();
        kind.validate(&metadata).unwrap_err();
    }

    #[test]
    fn test_validate_drop_column() {
        let metadata = new_metadata();
        AlterKind::DropColumns {
            names: vec!["xxxx".to_string()],
        }
        .validate(&metadata)
        .unwrap_err();
        AlterKind::DropColumns {
            names: vec!["tag_0".to_string()],
        }
        .validate(&metadata)
        .unwrap_err();
        AlterKind::DropColumns {
            names: vec!["field_0".to_string()],
        }
        .validate(&metadata)
        .unwrap();
    }

    #[test]
    fn test_validate_schema_version() {
        let mut metadata = new_metadata();
        metadata.schema_version = 2;

        RegionAlterRequest {
            schema_version: 1,
            kind: AlterKind::DropColumns {
                names: vec!["field_0".to_string()],
            },
        }
        .validate(&metadata)
        .unwrap_err();
    }

    #[test]
    fn test_validate_add_columns() {
        let kind = AlterKind::AddColumns {
            columns: vec![
                AddColumn {
                    column_metadata: ColumnMetadata {
                        column_schema: ColumnSchema::new(
                            "tag_1",
                            ConcreteDataType::string_datatype(),
                            true,
                        ),
                        semantic_type: SemanticType::Tag,
                        column_id: 4,
                    },
                    location: None,
                },
                AddColumn {
                    column_metadata: ColumnMetadata {
                        column_schema: ColumnSchema::new(
                            "field_1",
                            ConcreteDataType::string_datatype(),
                            true,
                        ),
                        semantic_type: SemanticType::Field,
                        column_id: 5,
                    },
                    location: None,
                },
            ],
        };
        let request = RegionAlterRequest {
            schema_version: 1,
            kind,
        };
        let mut metadata = new_metadata();
        metadata.schema_version = 1;
        request.validate(&metadata).unwrap();
    }
}<|MERGE_RESOLUTION|>--- conflicted
+++ resolved
@@ -414,7 +414,9 @@
 #[derive(Debug)]
 pub struct RegionCompactRequest {}
 
-<<<<<<< HEAD
+#[derive(Debug)]
+pub struct RegionTruncateRequest {}
+
 impl fmt::Display for RegionRequest {
     fn fmt(&self, f: &mut fmt::Formatter<'_>) -> fmt::Result {
         match self {
@@ -427,13 +429,10 @@
             RegionRequest::Alter(_) => write!(f, "Alter"),
             RegionRequest::Flush(_) => write!(f, "Flush"),
             RegionRequest::Compact(_) => write!(f, "Compact"),
-        }
-    }
-}
-=======
-#[derive(Debug)]
-pub struct RegionTruncateRequest {}
->>>>>>> e7e254cd
+            RegionRequest::Truncate(_) => write!(f, "Truncate"),
+        }
+    }
+}
 
 #[cfg(test)]
 mod tests {
