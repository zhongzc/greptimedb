// Copyright 2023 Greptime Team
//
// Licensed under the Apache License, Version 2.0 (the "License");
// you may not use this file except in compliance with the License.
// You may obtain a copy of the License at
//
//     http://www.apache.org/licenses/LICENSE-2.0
//
// Unless required by applicable law or agreed to in writing, software
// distributed under the License is distributed on an "AS IS" BASIS,
// WITHOUT WARRANTIES OR CONDITIONS OF ANY KIND, either express or implied.
// See the License for the specific language governing permissions and
// limitations under the License.

//! Mito region engine.

#[cfg(test)]
mod alter_test;
#[cfg(test)]
mod append_mode_test;
#[cfg(test)]
mod basic_test;
#[cfg(test)]
mod catchup_test;
#[cfg(test)]
mod close_test;
#[cfg(test)]
mod compaction_test;
#[cfg(test)]
mod create_test;
#[cfg(test)]
mod drop_test;
#[cfg(test)]
mod filter_deleted_test;
#[cfg(test)]
mod flush_test;
#[cfg(any(test, feature = "test"))]
pub mod listener;
#[cfg(test)]
mod open_test;
#[cfg(test)]
mod parallel_test;
#[cfg(test)]
mod projection_test;
#[cfg(test)]
mod prune_test;
#[cfg(test)]
mod set_readonly_test;
#[cfg(test)]
mod truncate_test;

use std::any::Any;
use std::sync::Arc;
use std::time::Instant;

use api::region::RegionResponse;
use async_trait::async_trait;
use common_error::ext::BoxedError;
use common_recordbatch::SendableRecordBatchStream;
use common_telemetry::{info, tracing};
use object_store::manager::ObjectStoreManagerRef;
use snafu::{ensure, OptionExt, ResultExt};
use store_api::logstore::LogStore;
use store_api::metadata::RegionMetadataRef;
use store_api::region_engine::{RegionEngine, RegionRole, RegionScannerRef, SetReadonlyResponse};
use store_api::region_request::{AffectedRows, RegionRequest};
use store_api::storage::{RegionId, ScanRequest};
use tokio::sync::oneshot;

use crate::config::MitoConfig;
use crate::error::{InvalidRequestSnafu, RecvSnafu, RegionNotFoundSnafu, Result};
use crate::manifest::action::RegionEdit;
use crate::metrics::HANDLE_REQUEST_ELAPSED;
use crate::read::scan_region::{ScanParallism, ScanRegion, Scanner};
use crate::region::RegionUsage;
use crate::request::WorkerRequest;
use crate::worker::WorkerGroup;

pub const MITO_ENGINE_NAME: &str = "mito";

/// Region engine implementation for timeseries data.
#[derive(Clone)]
pub struct MitoEngine {
    inner: Arc<EngineInner>,
}

impl MitoEngine {
    /// Returns a new [MitoEngine] with specific `config`, `log_store` and `object_store`.
    pub async fn new<S: LogStore>(
        data_home: &str,
        mut config: MitoConfig,
        log_store: Arc<S>,
        object_store_manager: ObjectStoreManagerRef,
    ) -> Result<MitoEngine> {
        config.sanitize(data_home)?;

        Ok(MitoEngine {
            inner: Arc::new(EngineInner::new(config, log_store, object_store_manager).await?),
        })
    }

    /// Returns true if the specific region exists.
    pub fn is_region_exists(&self, region_id: RegionId) -> bool {
        self.inner.workers.is_region_exists(region_id)
    }

    /// Returns the region disk/memory usage information.
    pub async fn get_region_usage(&self, region_id: RegionId) -> Result<RegionUsage> {
        let region = self
            .inner
            .workers
            .get_region(region_id)
            .context(RegionNotFoundSnafu { region_id })?;

        Ok(region.region_usage().await)
    }

    /// Handle substrait query and return a stream of record batches
    #[tracing::instrument(skip_all)]
    pub async fn scan_to_stream(
        &self,
        region_id: RegionId,
        request: ScanRequest,
    ) -> std::result::Result<SendableRecordBatchStream, BoxedError> {
        self.scanner(region_id, request)
            .map_err(BoxedError::new)?
            .scan()
            .await
            .map_err(BoxedError::new)
    }

    /// Returns a scanner to scan for `request`.
    fn scanner(&self, region_id: RegionId, request: ScanRequest) -> Result<Scanner> {
        self.scan_region(region_id, request)?.scanner()
    }

    /// Returns a region scanner to scan the region for `request`.
    async fn region_scanner(
        &self,
        region_id: RegionId,
        request: ScanRequest,
    ) -> Result<RegionScannerRef> {
        let scanner = self.scanner(region_id, request)?;
        scanner.region_scanner().await
    }

    /// Scans a region.
    fn scan_region(&self, region_id: RegionId, request: ScanRequest) -> Result<ScanRegion> {
        self.inner.handle_query(region_id, request)
    }

    /// Edit region's metadata by [RegionEdit] directly. Use with care.
    /// Now we only allow adding files to region (the [RegionEdit] struct can only contain a non-empty "files_to_add" field).
    /// Other region editing intention will result in an "invalid request" error.
    /// Also note that if a region is to be edited directly, we MUST not write data to it thereafter.
    pub async fn edit_region(&self, region_id: RegionId, edit: RegionEdit) -> Result<()> {
        let _timer = HANDLE_REQUEST_ELAPSED
            .with_label_values(&["edit_region"])
            .start_timer();

        ensure!(
            is_valid_region_edit(&edit),
            InvalidRequestSnafu {
                region_id,
                reason: "invalid region edit"
            }
        );

        let (tx, rx) = oneshot::channel();
        let request = WorkerRequest::EditRegion {
            region_id,
            edit,
            tx,
        };
        self.inner
            .workers
            .submit_to_worker(region_id, request)
            .await?;
        rx.await.context(RecvSnafu)?
    }

    #[cfg(test)]
    pub(crate) fn get_region(&self, id: RegionId) -> Option<crate::region::MitoRegionRef> {
        self.inner.workers.get_region(id)
    }
}

/// Check whether the region edit is valid. Only adding files to region is considered valid now.
fn is_valid_region_edit(edit: &RegionEdit) -> bool {
    !edit.files_to_add.is_empty()
        && edit.files_to_remove.is_empty()
        && matches!(
            edit,
            RegionEdit {
                files_to_add: _,
                files_to_remove: _,
                compaction_time_window: None,
                flushed_entry_id: None,
                flushed_sequence: None,
            }
        )
}

/// Inner struct of [MitoEngine].
struct EngineInner {
    /// Region workers group.
    workers: WorkerGroup,
    /// Config of the engine.
    config: Arc<MitoConfig>,
}

impl EngineInner {
    /// Returns a new [EngineInner] with specific `config`, `log_store` and `object_store`.
    async fn new<S: LogStore>(
        config: MitoConfig,
        log_store: Arc<S>,
        object_store_manager: ObjectStoreManagerRef,
    ) -> Result<EngineInner> {
        let config = Arc::new(config);
        Ok(EngineInner {
            workers: WorkerGroup::start(config.clone(), log_store, object_store_manager).await?,
            config,
        })
    }

    /// Stop the inner engine.
    async fn stop(&self) -> Result<()> {
        self.workers.stop().await
    }

    /// Get metadata of a region.
    ///
    /// Returns error if the region doesn't exist.
    fn get_metadata(&self, region_id: RegionId) -> Result<RegionMetadataRef> {
        // Reading a region doesn't need to go through the region worker thread.
        let region = self
            .workers
            .get_region(region_id)
            .context(RegionNotFoundSnafu { region_id })?;
        Ok(region.metadata())
    }

    /// Handles [RegionRequest] and return its executed result.
    async fn handle_request(
        &self,
        region_id: RegionId,
        request: RegionRequest,
    ) -> Result<AffectedRows> {
        let (request, receiver) = WorkerRequest::try_from_region_request(region_id, request)?;
        self.workers.submit_to_worker(region_id, request).await?;

        receiver.await.context(RecvSnafu)?
    }

    /// Handles the scan `request` and returns a [ScanRegion].
    fn handle_query(&self, region_id: RegionId, request: ScanRequest) -> Result<ScanRegion> {
        let query_start = Instant::now();
        // Reading a region doesn't need to go through the region worker thread.
        let region = self
            .workers
            .get_region(region_id)
            .context(RegionNotFoundSnafu { region_id })?;
        let version = region.version();
        // Get cache.
        let cache_manager = self.workers.cache_manager();
        let scan_parallelism = ScanParallism {
            parallelism: self.config.scan_parallelism,
            channel_size: self.config.parallel_scan_channel_size,
        };

        let scan_region = ScanRegion::new(
            version,
            region.access_layer.clone(),
            request,
            Some(cache_manager),
        )
        .with_parallelism(scan_parallelism)
        .with_ignore_inverted_index(self.config.inverted_index.apply_on_query.disabled())
        .with_start_time(query_start);

        Ok(scan_region)
    }

    /// Set writable mode for a region.
    fn set_writable(&self, region_id: RegionId, writable: bool) -> Result<()> {
        let region = self
            .workers
            .get_region(region_id)
            .context(RegionNotFoundSnafu { region_id })?;

        region.set_writable(writable);
        Ok(())
    }

    /// Sets read-only for a region and ensures no more writes in the region after it returns.
    async fn set_readonly_gracefully(&self, region_id: RegionId) -> Result<SetReadonlyResponse> {
        // Notes: It acquires the mutable ownership to ensure no other threads,
        // Therefore, we submit it to the worker.
        let (request, receiver) = WorkerRequest::new_set_readonly_gracefully(region_id);
        self.workers.submit_to_worker(region_id, request).await?;

        receiver.await.context(RecvSnafu)
    }

    fn role(&self, region_id: RegionId) -> Option<RegionRole> {
        self.workers.get_region(region_id).map(|region| {
            if region.is_writable() {
                RegionRole::Leader
            } else {
                RegionRole::Follower
            }
        })
    }
}

#[async_trait]
impl RegionEngine for MitoEngine {
    fn name(&self) -> &str {
        MITO_ENGINE_NAME
    }

    #[tracing::instrument(skip_all)]
    async fn handle_request(
        &self,
        region_id: RegionId,
        request: RegionRequest,
    ) -> Result<RegionResponse, BoxedError> {
        let _timer = HANDLE_REQUEST_ELAPSED
            .with_label_values(&[request.request_type()])
            .start_timer();

        self.inner
            .handle_request(region_id, request)
            .await
            .map(RegionResponse::new)
            .map_err(BoxedError::new)
    }

    #[tracing::instrument(skip_all)]
    async fn handle_query(
        &self,
        region_id: RegionId,
        request: ScanRequest,
<<<<<<< HEAD
    ) -> std::result::Result<SendableRecordBatchStream, BoxedError> {
        info!("handle_query: region_id: {}", region_id);

        self.scanner(region_id, request)
            .map_err(BoxedError::new)?
            .scan()
=======
    ) -> Result<RegionScannerRef, BoxedError> {
        self.region_scanner(region_id, request)
>>>>>>> a58256d4
            .await
            .map_err(BoxedError::new)
    }

    /// Retrieve region's metadata.
    async fn get_metadata(
        &self,
        region_id: RegionId,
    ) -> std::result::Result<RegionMetadataRef, BoxedError> {
        self.inner.get_metadata(region_id).map_err(BoxedError::new)
    }

    /// Stop the engine.
    ///
    /// Stopping the engine doesn't stop the underlying log store as other components might
    /// still use it. (When no other components are referencing the log store, it will
    /// automatically shutdown.)
    async fn stop(&self) -> std::result::Result<(), BoxedError> {
        self.inner.stop().await.map_err(BoxedError::new)
    }

    async fn region_disk_usage(&self, region_id: RegionId) -> Option<i64> {
        let size = self
            .get_region_usage(region_id)
            .await
            .map(|usage| usage.disk_usage())
            .ok()?;
        size.try_into().ok()
    }

    fn set_writable(&self, region_id: RegionId, writable: bool) -> Result<(), BoxedError> {
        self.inner
            .set_writable(region_id, writable)
            .map_err(BoxedError::new)
    }

    async fn set_readonly_gracefully(
        &self,
        region_id: RegionId,
    ) -> Result<SetReadonlyResponse, BoxedError> {
        let _timer = HANDLE_REQUEST_ELAPSED
            .with_label_values(&["set_readonly_gracefully"])
            .start_timer();

        self.inner
            .set_readonly_gracefully(region_id)
            .await
            .map_err(BoxedError::new)
    }

    fn role(&self, region_id: RegionId) -> Option<RegionRole> {
        self.inner.role(region_id)
    }

    fn as_any(&self) -> &dyn Any {
        self
    }
}

// Tests methods.
#[cfg(any(test, feature = "test"))]
impl MitoEngine {
    /// Returns a new [MitoEngine] for tests.
    pub async fn new_for_test<S: LogStore>(
        data_home: &str,
        mut config: MitoConfig,
        log_store: Arc<S>,
        object_store_manager: ObjectStoreManagerRef,
        write_buffer_manager: Option<crate::flush::WriteBufferManagerRef>,
        listener: Option<crate::engine::listener::EventListenerRef>,
        time_provider: crate::time_provider::TimeProviderRef,
    ) -> Result<MitoEngine> {
        config.sanitize(data_home)?;

        let config = Arc::new(config);
        Ok(MitoEngine {
            inner: Arc::new(EngineInner {
                workers: WorkerGroup::start_for_test(
                    config.clone(),
                    log_store,
                    object_store_manager,
                    write_buffer_manager,
                    listener,
                    time_provider,
                )
                .await?,
                config,
            }),
        })
    }

    /// Returns the purge scheduler.
    pub fn purge_scheduler(&self) -> &crate::schedule::scheduler::SchedulerRef {
        self.inner.workers.purge_scheduler()
    }
}

#[cfg(test)]
mod tests {
    use std::time::Duration;

    use super::*;
    use crate::sst::file::FileMeta;

    #[test]
    fn test_is_valid_region_edit() {
        // Valid: has only "files_to_add"
        let edit = RegionEdit {
            files_to_add: vec![FileMeta::default()],
            files_to_remove: vec![],
            compaction_time_window: None,
            flushed_entry_id: None,
            flushed_sequence: None,
        };
        assert!(is_valid_region_edit(&edit));

        // Invalid: "files_to_add" is empty
        let edit = RegionEdit {
            files_to_add: vec![],
            files_to_remove: vec![],
            compaction_time_window: None,
            flushed_entry_id: None,
            flushed_sequence: None,
        };
        assert!(!is_valid_region_edit(&edit));

        // Invalid: "files_to_remove" is not empty
        let edit = RegionEdit {
            files_to_add: vec![FileMeta::default()],
            files_to_remove: vec![FileMeta::default()],
            compaction_time_window: None,
            flushed_entry_id: None,
            flushed_sequence: None,
        };
        assert!(!is_valid_region_edit(&edit));

        // Invalid: other fields are not all "None"s
        let edit = RegionEdit {
            files_to_add: vec![FileMeta::default()],
            files_to_remove: vec![],
            compaction_time_window: Some(Duration::from_secs(1)),
            flushed_entry_id: None,
            flushed_sequence: None,
        };
        assert!(!is_valid_region_edit(&edit));
        let edit = RegionEdit {
            files_to_add: vec![FileMeta::default()],
            files_to_remove: vec![],
            compaction_time_window: None,
            flushed_entry_id: Some(1),
            flushed_sequence: None,
        };
        assert!(!is_valid_region_edit(&edit));
        let edit = RegionEdit {
            files_to_add: vec![FileMeta::default()],
            files_to_remove: vec![],
            compaction_time_window: None,
            flushed_entry_id: None,
            flushed_sequence: Some(1),
        };
        assert!(!is_valid_region_edit(&edit));
    }
}<|MERGE_RESOLUTION|>--- conflicted
+++ resolved
@@ -341,17 +341,8 @@
         &self,
         region_id: RegionId,
         request: ScanRequest,
-<<<<<<< HEAD
-    ) -> std::result::Result<SendableRecordBatchStream, BoxedError> {
-        info!("handle_query: region_id: {}", region_id);
-
-        self.scanner(region_id, request)
-            .map_err(BoxedError::new)?
-            .scan()
-=======
     ) -> Result<RegionScannerRef, BoxedError> {
         self.region_scanner(region_id, request)
->>>>>>> a58256d4
             .await
             .map_err(BoxedError::new)
     }
