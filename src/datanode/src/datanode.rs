--- conflicted
+++ resolved
@@ -28,15 +28,9 @@
 use common_meta::kv_backend::KvBackendRef;
 pub use common_procedure::options::ProcedureConfig;
 use common_runtime::Runtime;
-<<<<<<< HEAD
-use common_telemetry::info;
-use common_telemetry::logging::LoggingOptions;
-use file_engine::config::EngineConfig as FileEngineConfig;
+use common_telemetry::{error, info};
 use file_engine::engine::FileRegionEngine;
-=======
-use common_telemetry::{error, info};
 use futures_util::StreamExt;
->>>>>>> e7e254cd
 use log_store::raft_engine::log_store::RaftEngineLogStore;
 use meta_client::client::MetaClient;
 use mito2::engine::MitoEngine;
@@ -275,46 +269,6 @@
             }
         }
 
-<<<<<<< HEAD
-#[derive(Clone, Debug, Serialize, Deserialize)]
-#[serde(default)]
-pub struct DatanodeOptions {
-    pub mode: Mode,
-    pub node_id: Option<u64>,
-    pub rpc_addr: String,
-    pub rpc_hostname: Option<String>,
-    pub rpc_runtime_size: usize,
-    pub heartbeat: HeartbeatOptions,
-    pub http_opts: HttpOptions,
-    pub meta_client_options: Option<MetaClientOptions>,
-    pub wal: WalConfig,
-    pub storage: StorageConfig,
-    /// Options for different store engines.
-    pub region_engine: Vec<RegionEngineConfig>,
-    pub logging: LoggingOptions,
-    pub enable_telemetry: bool,
-}
-
-impl Default for DatanodeOptions {
-    fn default() -> Self {
-        Self {
-            mode: Mode::Standalone,
-            node_id: None,
-            rpc_addr: "127.0.0.1:3001".to_string(),
-            rpc_hostname: None,
-            rpc_runtime_size: 8,
-            http_opts: HttpOptions::default(),
-            meta_client_options: None,
-            wal: WalConfig::default(),
-            storage: StorageConfig::default(),
-            region_engine: vec![
-                RegionEngineConfig::Mito(MitoConfig::default()),
-                RegionEngineConfig::File(FileEngineConfig::default()),
-            ],
-            logging: LoggingOptions::default(),
-            heartbeat: HeartbeatOptions::default(),
-            enable_telemetry: true,
-=======
         info!("going to open {} regions", regions.len());
 
         for (region_id, engine, store_path) in regions {
@@ -336,25 +290,12 @@
                     );
                 }
             }
->>>>>>> e7e254cd
         }
 
         info!("region server is initialized");
 
         Ok(())
     }
-<<<<<<< HEAD
-}
-
-#[derive(Debug, Serialize, Deserialize, Clone)]
-pub enum RegionEngineConfig {
-    #[serde(rename = "mito")]
-    Mito(MitoConfig),
-    #[serde(rename = "file")]
-    File(FileEngineConfig),
-}
-=======
->>>>>>> e7e254cd
 
     async fn new_region_server(
         opts: &DatanodeOptions,
